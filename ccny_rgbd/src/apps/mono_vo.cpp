--- conflicted
+++ resolved
@@ -377,7 +377,6 @@
   return true;
 }
 
-<<<<<<< HEAD
 void MonocularVisualOdometry::getMatches (
   const Point2fVector& detected_points,
   const Point2fVector& projected_points,
@@ -400,7 +399,8 @@
     // detected_points[match.queryIdx] is a match with 
     // projected_points[match.trainIdx]
   }
-=======
+}
+
 /** min_inliers - sufficient number of inliers to terminate
   */
 cv::Mat MonocularVisualOdometry::estimateFirstPose(
@@ -470,7 +470,6 @@
   cv::Mat tvec_ref;
   cv::solvePnP(best_3d_vector, best_2d_vector, intrinsic_matrix, cv::Mat(), rvec_ref, tvec_ref);
   return matrixFromRvecTvec(rvec_ref, tvec_ref);
->>>>>>> 8d269adb
 }
 
 } //namespace ccny_rgbd