/**
 *  @file keyframe_graph_detector.cpp
 *  @author Ivan Dryanovski <ivan.dryanovski@gmail.com>
 * 
 *  @section LICENSE
 * 
 *  Copyright (C) 2013, City University of New York
 *  CCNY Robotics Lab <http://robotics.ccny.cuny.edu>
 *
 *  This program is free software: you can redistribute it and/or modify
 *  it under the terms of the GNU General Public License as published by
 *  the Free Software Foundation, either version 3 of the License, or
 *  (at your option) any later version.
 *
 *  This program is distributed in the hope that it will be useful,
 *  but WITHOUT ANY WARRANTY; without even the implied warranty of
 *  MERCHANTABILITY or FITNESS FOR A PARTICULAR PURPOSE.  See the
 *  GNU General Public License for more details.
 *
 *  You should have received a copy of the GNU General Public License
 *  along with this program.  If not, see <http://www.gnu.org/licenses/>.
 */

#include "ccny_rgbd/mapping/keyframe_graph_detector.h"

namespace ccny_rgbd {

KeyframeGraphDetector::KeyframeGraphDetector(
  const ros::NodeHandle& nh, 
  const ros::NodeHandle& nh_private):
  nh_(nh), 
  nh_private_(nh_private)
{
  srand(time(NULL));

  // params
  if (!nh_private_.getParam ("graph/max_ransac_iterations", max_ransac_iterations_))
    max_ransac_iterations_ = 2000;
  if (!nh_private_.getParam ("graph/save_ransac_results", save_ransac_results_))
    save_ransac_results_ = false;
  if (!nh_private_.getParam ("graph/ransac_results_path", ransac_results_path_))
    ransac_results_path_ = std::getenv("HOME");
  if (!nh_private_.getParam ("graph/n_ransac_candidates", n_ransac_candidates_))
    n_ransac_candidates_ = 15;
  if (!nh_private_.getParam ("graph/k_nearest_neighbors", k_nearest_neighbors_))
    k_nearest_neighbors_ = 15;
  if (!nh_private_.getParam ("graph/min_ransac_inliers", min_ransac_inliers_))
    min_ransac_inliers_ = 30;
  if (!nh_private_.getParam ("graph/max_corresp_dist_desc", max_corresp_dist_desc_))
    max_corresp_dist_desc_ = 1.0;
  if (!nh_private_.getParam ("graph/max_corresp_dist_eucl", max_corresp_dist_eucl_))
    max_corresp_dist_eucl_ = 0.03;
  if (!nh_private_.getParam ("graph/n_keypoints", n_keypoints_))
    n_keypoints_ = 200;
    
  // derived params
  max_corresp_dist_eucl_sq_ = max_corresp_dist_eucl_ * max_corresp_dist_eucl_;
}

KeyframeGraphDetector::~KeyframeGraphDetector()
{

}

int KeyframeGraphDetector::generateSingleKeyframeAssociations(
  KeyframeVector& keyframes,
  int kf_idx,
  KeyframeAssociationVector& associations)
{  
  // calcualte neccessary features
  prepareKeyframeForRANSAC(keyframes, kf_idx);  
  
  // add VO association from previous to this
  if (kf_idx > 0)
    addVisualOdometryAssociation(kf_idx-1, kf_idx, keyframes, associations);
  
  printf("tree assoc...\n");
  int result = singleKeyframeTreeAssociations(keyframes, kf_idx, associations);
  printf("tree assoc done\n");

  return result;
}

void KeyframeGraphDetector::generateKeyframeAssociations(
  KeyframeVector& keyframes,
  KeyframeAssociationVector& associations)
{
  // calcualte neccessary features
  prepareKeyframesForRANSAC(keyframes);

  // inserts consecutive associations from the visual odometry
  visualOdometryAssociations(keyframes, associations);
  
  treeAssociations(keyframes, associations);
  //manualBruteForceAssociations(keyframes, associations);
}

void KeyframeGraphDetector::prepareKeyframesForRANSAC(
  KeyframeVector& keyframes)
{ 
  ROS_INFO("preparing SURF features for RANSAC associations...\n");  

  for (unsigned int kf_idx = 0; kf_idx < keyframes.size(); kf_idx++)
    prepareKeyframeForRANSAC(keyframes, kf_idx);
}

void KeyframeGraphDetector::prepareKeyframeForRANSAC(
  KeyframeVector& keyframes,
  int kf_idx)
{
  // parameters
  double init_surf_threshold = 400.0;
  double min_surf_threshold = 25;
  
  RGBDKeyframe& keyframe = keyframes[kf_idx];
  cv::SurfDescriptorExtractor extractor;
  double surf_threshold = init_surf_threshold;

  while (surf_threshold >= min_surf_threshold)
  {
    cv::SurfFeatureDetector detector(surf_threshold);
    keyframe.keypoints.clear();
    detector.detect(keyframe.rgb_img, keyframe.keypoints);

    ROS_INFO("[KF %d of %d] %d SURF keypoints detected (threshold: %.1f)", 
      (int)kf_idx, (int)keyframes.size(), 
      (int)keyframe.keypoints.size(), surf_threshold); 

    if ((int)keyframe.keypoints.size() < n_keypoints_)
      surf_threshold /= 2.0;
    else break;
  }

  if (save_ransac_results_)
  {
    cv::Mat kp_img;
    cv::drawKeypoints(keyframe.rgb_img, keyframe.keypoints, kp_img);
    std::stringstream ss1;
    ss1 << "kp_" << kf_idx;
    cv::imwrite(ransac_results_path_ + "/" + ss1.str() + ".png", kp_img);
  }

  extractor.compute(keyframe.rgb_img, keyframe.keypoints, keyframe.descriptors);
  keyframe.computeDistributions(); 
}

void KeyframeGraphDetector::visualOdometryAssociations(
  KeyframeVector& keyframes,
  KeyframeAssociationVector& associations)
{
  for (unsigned int kf_idx_a = 0; kf_idx_a < keyframes.size()-1; ++kf_idx_a)
  {
    // determine second index, NO wrap-around
    unsigned int kf_idx_b = kf_idx_a + 1;

    addVisualOdometryAssociation(kf_idx_a, kf_idx_b, keyframes, associations);
  }
}

void KeyframeGraphDetector::addVisualOdometryAssociation(
  int kf_idx_a, 
  int kf_idx_b,
  KeyframeVector& keyframes,
  KeyframeAssociationVector& associations)
{
  // set up the two keyframe references
  RGBDKeyframe& keyframe_a = keyframes[kf_idx_a];
  RGBDKeyframe& keyframe_b = keyframes[kf_idx_b];

  // create an association object
  KeyframeAssociation association;
  
  association.type = KeyframeAssociation::VO;    
  association.kf_idx_a = kf_idx_a;
  association.kf_idx_b = kf_idx_b;
  association.a2b = keyframe_a.pose.inverse() * keyframe_b.pose;

  associations.push_back(association);
}

void KeyframeGraphDetector::manualBruteForceAssociations(
  KeyframeVector& keyframes,
  KeyframeAssociationVector& associations)
{
  // params
  double max_eucl_dist    = 0.05;
  double max_desc_dist    = 10.0;
  double min_inlier_ratio = 0.75;
  double min_inliers      = 20;

  double max_eucl_dist_sq = max_eucl_dist * max_eucl_dist;

  // generate a list of all keyframe indices, for which the keyframe
  // is manually added
  std::vector<unsigned int> manual_keyframe_indices;
  
  for (unsigned int kf_idx = 0; kf_idx < keyframes.size(); ++kf_idx)
  {
    const RGBDKeyframe& keyframe = keyframes[kf_idx];
    if(keyframe.manually_added) 
    {
      printf("Manual keyframe: %d\n", kf_idx);
      manual_keyframe_indices.push_back(kf_idx);
    }
  }

  for (unsigned int mn_idx_a = 0; mn_idx_a < manual_keyframe_indices.size(); ++mn_idx_a)
  for (unsigned int mn_idx_b = mn_idx_a+1; mn_idx_b < manual_keyframe_indices.size(); ++mn_idx_b)
  {
    // extract the indices of the manual keyframes
    unsigned int kf_idx_a = manual_keyframe_indices[mn_idx_a];
    unsigned int kf_idx_b = manual_keyframe_indices[mn_idx_b];

    // set up the two keyframe references
    RGBDKeyframe& keyframe_a = keyframes[kf_idx_a];
    RGBDKeyframe& keyframe_b = keyframes[kf_idx_b];

    // perform ransac matching, b onto a
    std::vector<cv::DMatch> all_matches, inlier_matches;
    Eigen::Matrix4f transformation;

    pairwiseMatchingRANSAC(keyframe_a, keyframe_b, 
      max_eucl_dist_sq, max_desc_dist, min_inlier_ratio,
      all_matches, inlier_matches, transformation);

    if (inlier_matches.size() >= min_inliers)
    {
      printf("[RANSAC %d -> %d] OK   (%d / %d)\n", 
        kf_idx_a, kf_idx_b,
        (int)inlier_matches.size(), (int)all_matches.size());

      // create an association object
      KeyframeAssociation association;
      association.type = KeyframeAssociation::RANSAC;
      association.kf_idx_a = kf_idx_a;
      association.kf_idx_b = kf_idx_b;
      association.matches  = inlier_matches;
      association.a2b = tfFromEigen(transformation);
      associations.push_back(association);
    }
    else
    {
      printf("[RANSAC %d -> %d] FAIL (%d / %d)\n", 
        kf_idx_a, kf_idx_b,
        (int)inlier_matches.size(), (int)all_matches.size());
    }
  }
}

void KeyframeGraphDetector::pairwiseMatchingRANSAC(
  const RGBDFrame& frame_a, 
  const RGBDFrame& frame_b,
  double max_eucl_dist_sq, 
  double max_desc_dist,
  double sufficient_inlier_ratio,
  std::vector<cv::DMatch>& all_matches,
  std::vector<cv::DMatch>& best_inlier_matches,
  Eigen::Matrix4f& best_transformation)
{
  // constants
  int min_sample_size = 3;

  cv::FlannBasedMatcher matcher;          // for SURF
  TransformationEstimationSVD svd;

  // **** build candidate matches ***********************************
  
  // assumes detectors and distributions are computed
  // establish all matches from b to a
  matcher.match(frame_b.descriptors, frame_a.descriptors, all_matches);

  // remove bad matches - too far away in descriptor space,
  //                    - nan, too far, or cov. too big
  std::vector<cv::DMatch> candidate_matches;
  for (unsigned int m_idx = 0; m_idx < all_matches.size(); ++m_idx)
  {
    const cv::DMatch& match = all_matches[m_idx];
    int idx_b = match.queryIdx;
    int idx_a = match.trainIdx; 

    if (match.distance < max_desc_dist && 
        frame_a.kp_valid[idx_a] && 
        frame_b.kp_valid[idx_b])
    {
      candidate_matches.push_back(all_matches[m_idx]);
    }
    
    //printf("%f %s %s\n", match.distance, 
    //  frame_a.kp_valid[idx_a]?"t":"f", 
    //  frame_b.kp_valid[idx_b]?"t":"f");
  }

  int size = candidate_matches.size();

  if (size < min_sample_size) return;
  
  // **** build 3D features for SVD ********************************

  PointCloudFeature features_a, features_b;

  features_a.resize(size);
  features_b.resize(size);

  for (int m_idx = 0; m_idx < size; ++m_idx)
  {
    const cv::DMatch& match = candidate_matches[m_idx];
    int idx_b = match.queryIdx;
    int idx_a = match.trainIdx; 

    PointFeature& p_a = features_a[m_idx];
    p_a.x = frame_a.kp_means[idx_a](0,0);
    p_a.y = frame_a.kp_means[idx_a](1,0);
    p_a.z = frame_a.kp_means[idx_a](2,0);

    PointFeature& p_b = features_b[m_idx];
    p_b.x = frame_b.kp_means[idx_b](0,0);
    p_b.y = frame_b.kp_means[idx_b](1,0);
    p_b.z = frame_b.kp_means[idx_b](2,0);
  }

  // **** main RANSAC loop ****************************************
  
  int best_n_inliers = 0;
  Eigen::Matrix4f transformation; // transformation used inside loop
  
  for (int iteration = 0; iteration < max_ransac_iterations_; ++iteration)
  {   
    // generate random indices
    IntVector sample_idx;
    getRandomIndices(min_sample_size, size, sample_idx);
    
    // build initial inliers from random indices
    IntVector inlier_idx;
    std::vector<cv::DMatch> inlier_matches;

    for (unsigned int s_idx = 0; s_idx < sample_idx.size(); ++s_idx)
    {
      int m_idx = sample_idx[s_idx];
      inlier_idx.push_back(m_idx);
      inlier_matches.push_back(candidate_matches[m_idx]);
    } 
    
    // estimate transformation from minimum set of random samples
    svd.estimateRigidTransformation(
      features_b, inlier_idx,
      features_a, inlier_idx,
      transformation);

    // evaluate transformation fitness by checking distance to all points
    PointCloudFeature features_b_tf;
    pcl::transformPointCloud(features_b, features_b_tf, transformation);

    for (int m_idx = 0; m_idx < size; ++m_idx)
    {
      const PointFeature& p_a = features_a[m_idx];
      const PointFeature& p_b = features_b_tf[m_idx];

      float dist_sq = distEuclideanSq(p_a, p_b);
      
      if (dist_sq < max_eucl_dist_sq)
      {
        inlier_idx.push_back(m_idx);
        inlier_matches.push_back(candidate_matches[m_idx]);

        // reestimate transformation from all inliers
        svd.estimateRigidTransformation(
          features_b, inlier_idx,
          features_a, inlier_idx,
          transformation);
        pcl::transformPointCloud(features_b, features_b_tf, transformation);
      }
    }
    
    // check if inliers are better than the best model so far
    int n_inliers = inlier_idx.size();

    if (n_inliers > best_n_inliers)
    {
      svd.estimateRigidTransformation(
        features_b, inlier_idx,
        features_a, inlier_idx,
        transformation);

      best_n_inliers = n_inliers;
      best_transformation = transformation;
      best_inlier_matches = inlier_matches;
    }

    // check if we reached ratio termination criteria
    double inlier_ratio = (double) n_inliers / (double) size;

    if (inlier_ratio > sufficient_inlier_ratio)
      break;
  }
}

int KeyframeGraphDetector::getGeometricCandidateKeyframes(
  const KeyframeVector& keyframes,
  int kf_idx,
  BoolVector& candidate_keyframe_mask)
{
  // parameters
  double max_candidate_dist = 3.0;
  double max_candidate_angle = 90.0 * M_PI / 180.0;
  
  const RGBDKeyframe& keyframe = keyframes[kf_idx];
  
  candidate_keyframe_mask.resize(keyframes.size());
  
  int candidates_count = 0;
  // **** go through all keyframes, and find geometric cadidates
  
  for (unsigned int kf_idx_c = 0; kf_idx_c < keyframes.size(); ++kf_idx_c)
  {
    // skip self
    if ((int)kf_idx_c == kf_idx) continue;

    const RGBDKeyframe& keyframe_candidate = keyframes[kf_idx_c];

    // check the distance from keyframe to candidate
    double dist, angle;
    getTfDifference(keyframe.pose, keyframe_candidate.pose, dist, angle);

    // if distance is within threshold, add the candidate
    if (dist < max_candidate_dist && angle < max_candidate_angle)
    {
      candidate_keyframe_mask[kf_idx_c] = true;
      candidates_count++;
    }
    else
      candidate_keyframe_mask[kf_idx_c] = false;
  }  
  
  return candidates_count;
}

// trains a matcher, given a keyframe. Only keyframes which 
// have poses within a certain threshold will enter the matcher
void KeyframeGraphDetector::trainMatcherFromIndices(
  const KeyframeVector& keyframes,
  const BoolVector& candidate_keyframe_mask,
  cv::FlannBasedMatcher& matcher)
{ 
  // **** go through all candidates, and build a flann matcher
  
  printf("Building aggregate feature vector...\n"); 
  std::vector<cv::Mat> descriptors_vector;
  
  for (unsigned int kf_idx = 0; kf_idx < keyframes.size(); ++kf_idx)
  { 
    if (candidate_keyframe_mask[kf_idx])
    {
      const RGBDKeyframe& keyframe_candidate = keyframes[kf_idx];
      descriptors_vector.push_back(keyframe_candidate.descriptors);
    }
    else
    {
      descriptors_vector.push_back(cv::Mat());
    }
  }
  matcher.add(descriptors_vector);

  printf("Training feature matcher...\n");
  matcher.train();
}

void KeyframeGraphDetector::trainMatcher(
  const KeyframeVector& keyframes,
  cv::FlannBasedMatcher& matcher)
{
  printf("Building aggregate feature vector...\n"); 
  std::vector<cv::Mat> descriptors_vector;
  
  for (unsigned int kf_idx = 0; kf_idx < keyframes.size(); ++kf_idx)
  {
    const RGBDKeyframe& keyframe = keyframes[kf_idx];
    descriptors_vector.push_back(keyframe.descriptors);
  }
  matcher.add(descriptors_vector);

  printf("Training feature matcher...\n");
  matcher.train();
}

int KeyframeGraphDetector::findMatcherAssociations(
  const KeyframeVector keyframes,
  int kf_idx,
  cv::FlannBasedMatcher& matcher,
  KeyframeAssociationVector& associations)
{
  // extra params
  double sufficient_ransac_inlier_ratio = 1.0;
  
  int associations_found = 0;
  
  printf("[KF %d of %d]:\n", (int)kf_idx, (int)keyframes.size());
  const RGBDFrame& keyframe = keyframes[kf_idx];

  // find k nearest matches for each feature in the keyframe
  std::vector<std::vector<cv::DMatch> > matches_vector;
  matcher.knnMatch(keyframe.descriptors, matches_vector, k_nearest_neighbors_);

  // create empty bins vector of Pairs <count, image_index>
  std::vector<std::pair<int, int> > bins;
  bins.resize(keyframes.size());
  for (unsigned int b = 0; b < bins.size(); ++b) 
    bins[b] = std::pair<int, int>(0, b);

  // fill out bins with match indices
  for (unsigned int j = 0; j < matches_vector.size(); ++j)
  {
    std::vector<cv::DMatch>& matches = matches_vector[j];
    for (unsigned int k = 0; k < matches.size(); ++k)
    {
      bins[matches[k].imgIdx].first++;
    }
  }

  // sort - highest counts first
  std::sort(bins.begin(), bins.end(), std::greater<std::pair<int, int> >());

  // output results
  printf(" - best matches: ");
  for (int b = 0; b < std::min(n_ransac_candidates_, (int)bins.size()); ++b)
    printf("[%d(%d)] ", bins[b].second, bins[b].first);
  printf("\n");

  // **** find top X candidates
  
  printf(" - candidate matches: ");
  IntVector ransac_candidates;
  int n_ransac_candidates_found = 0;
  for (unsigned int b = 0; b < bins.size(); ++b)
  {
    unsigned int index_a = kf_idx;
    unsigned int index_b = bins[b].second;
    int corresp_count = bins[b].first;

    // test for order consistence
    // and for minimum number of keypoints
    if (index_a > index_b && 
        corresp_count >= min_ransac_inliers_)
    {
      ransac_candidates.push_back(index_b);
      ++n_ransac_candidates_found;
      printf("[%d(%d)] ", index_b, corresp_count);
    }

    if (n_ransac_candidates_found >= n_ransac_candidates_) break;
  }
  printf("\n");

  // **** test top X candidates using RANSAC

  for (unsigned int rc = 0; rc < ransac_candidates.size(); ++rc)
  {
    unsigned int kf_idx_a = kf_idx;
    unsigned int kf_idx_b = ransac_candidates[rc];

    const RGBDKeyframe& keyframe_a = keyframes[kf_idx_a];
    const RGBDKeyframe& keyframe_b = keyframes[kf_idx_b];

    std::vector<cv::DMatch> all_matches;
    std::vector<cv::DMatch> inlier_matches;

<<<<<<< HEAD
    // perform ransac matching, b onto a
    Eigen::Matrix4f transformation;

    pairwiseMatchingRANSAC(keyframe_a, keyframe_b, 
      max_corresp_dist_eucl_sq_, max_corresp_dist_desc_, 
      sufficient_ransac_inlier_ratio,
      all_matches, inlier_matches, transformation);

    if ((int)inlier_matches.size() >= min_ransac_inliers_)
    {
      if (save_ransac_results_)
=======
      pairwiseMatchingRANSAC(keyframe_a, keyframe_b, 
        max_corresp_dist_eucl_sq_, max_corresp_dist_desc_, 
        sufficient_ransac_inlier_ratio,
        all_matches, inlier_matches, transformation);
      
      if ((int)inlier_matches.size() >= min_ransac_inliers_)
>>>>>>> 936aa8c2
      {
        cv::Mat img_matches;
        cv::drawMatches(keyframe_b.rgb_img, keyframe_b.keypoints, 
                        keyframe_a.rgb_img, keyframe_a.keypoints, 
                        inlier_matches, img_matches);

        std::stringstream ss1;
        ss1 << kf_idx_a << "_to_" << kf_idx_b;
        cv::imwrite(ransac_results_path_ + "/" + ss1.str() + ".png", img_matches);
      }

      printf(" - RANSAC %d -> %d: PASS\n", kf_idx_a, kf_idx_b);

      // create an association object
      KeyframeAssociation association;
      association.type = KeyframeAssociation::RANSAC;
      association.kf_idx_a = kf_idx_a;
      association.kf_idx_b = kf_idx_b;
      association.matches  = inlier_matches;
      association.a2b = tfFromEigen(transformation);
      associations.push_back(association);      
      
      associations_found++;
    }
    else  
      printf(" - RANSAC %d -> %d: FAIL\n", kf_idx_a, kf_idx_b);
  }
  
  return associations_found;
}

int KeyframeGraphDetector::singleKeyframeTreeAssociations(
  KeyframeVector& keyframes,
  int kf_idx,
  KeyframeAssociationVector& associations)
{  
  // get all the geometric candidates
  BoolVector candidate_keyframe_mask;
  int n_candidates = getGeometricCandidateKeyframes(
    keyframes, kf_idx, candidate_keyframe_mask);
  printf("%d geometric candidates\n", n_candidates);
  if (n_candidates == 0) return 0; ///@todo: cleaner exit when no candidates
     
  // train matcher from features in the geometric candidates
  cv::FlannBasedMatcher matcher;
  trainMatcherFromIndices(keyframes, candidate_keyframe_mask, matcher);
    
  // find the aassociations from the matcher, and add them to the associations vector  
  int assocuations_found = findMatcherAssociations(keyframes, kf_idx, matcher, associations);
  return assocuations_found;
}

void KeyframeGraphDetector::treeAssociations(
  KeyframeVector& keyframes,
  KeyframeAssociationVector& associations)
{ 
  // train matcher from all teh features
  cv::FlannBasedMatcher matcher;
  trainMatcher(keyframes, matcher);

  // lookup per frame
  printf("Keyframe lookups...\n");

  for (unsigned int kf_idx = 0; kf_idx < keyframes.size(); ++kf_idx)
    findMatcherAssociations(keyframes, kf_idx, matcher, associations);
}

// produces k random numbers in the range [0, n).
// Monte-Carlo based random sampling
void KeyframeGraphDetector::getRandomIndices(
  int k, int n, IntVector& output)
{
  while ((int)output.size() < k)
  {
    int random_number = rand() % n;
    bool duplicate = false;    

    for (unsigned int i = 0; i < output.size(); ++i)
    {
      if (output[i] == random_number)
      {
        duplicate = true;
        break;
      }
    }

    if (!duplicate)
      output.push_back(random_number);
  }
}

} // namespace ccny_rgbd<|MERGE_RESOLUTION|>--- conflicted
+++ resolved
@@ -563,7 +563,6 @@
     std::vector<cv::DMatch> all_matches;
     std::vector<cv::DMatch> inlier_matches;
 
-<<<<<<< HEAD
     // perform ransac matching, b onto a
     Eigen::Matrix4f transformation;
 
@@ -575,14 +574,6 @@
     if ((int)inlier_matches.size() >= min_ransac_inliers_)
     {
       if (save_ransac_results_)
-=======
-      pairwiseMatchingRANSAC(keyframe_a, keyframe_b, 
-        max_corresp_dist_eucl_sq_, max_corresp_dist_desc_, 
-        sufficient_ransac_inlier_ratio,
-        all_matches, inlier_matches, transformation);
-      
-      if ((int)inlier_matches.size() >= min_ransac_inliers_)
->>>>>>> 936aa8c2
       {
         cv::Mat img_matches;
         cv::drawMatches(keyframe_b.rgb_img, keyframe_b.keypoints, 
