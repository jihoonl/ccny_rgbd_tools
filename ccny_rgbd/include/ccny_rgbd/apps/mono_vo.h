--- conflicted
+++ resolved
@@ -67,8 +67,7 @@
      *
      * @return True if the fitness falls under certain threshold criteria of number of inliers
      */
-<<<<<<< HEAD
-    bool fitness(const cv::Mat M, const cv::Mat E, const int distance_threshold, const std::vector<cv::Point3f> &sample_3D_points, const std::vector<cv::Point2f> & feature_2D_points, std::vector<cv::Point3f> &inliers_3D_points, std::vector<cv::Point2f> & inliers_2D_points);
+    
    // estimate the first camera pose
 
    cv::Mat estimateFirstPose(
@@ -78,9 +77,9 @@
      int min_inliers, 
      int max_iteration, 
      int distance_threshold);
-=======
+
     bool fitness(const cv::Mat M, const cv::Mat E, const int distance_threshold, const int min_inliers, const std::vector<cv::Point3f> &sample_3D_points, const std::vector<cv::Point2f> & feature_2D_points, std::vector<cv::Point3f> &inliers_3D_points, std::vector<cv::Point2f> & inliers_2D_points);
->>>>>>> 36d6996f
+
 
   private:
 
