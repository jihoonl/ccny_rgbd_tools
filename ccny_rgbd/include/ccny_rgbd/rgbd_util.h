/**
 *  @file rgbd_util.h
 *  @author Ivan Dryanovski <ivan.dryanovski@gmail.com>
 * 
 *  @section LICENSE
 * 
 *  Copyright (C) 2013, City University of New York
 *  CCNY Robotics Lab <http://robotics.ccny.cuny.edu>
 *
 *  This program is free software: you can redistribute it and/or modify
 *  it under the terms of the GNU General Public License as published by
 *  the Free Software Foundation, either version 3 of the License, or
 *  (at your option) any later version.
 *
 *  This program is distributed in the hope that it will be useful,
 *  but WITHOUT ANY WARRANTY; without even the implied warranty of
 *  MERCHANTABILITY or FITNESS FOR A PARTICULAR PURPOSE.  See the
 *  GNU General Public License for more details.
 *
 *  You should have received a copy of the GNU General Public License
 *  along with this program.  If not, see <http://www.gnu.org/licenses/>.
 */

#ifndef CCNY_RGBD_RGBD_UTIL_H
#define CCNY_RGBD_RGBD_UTIL_H

#include <ros/ros.h>
#include <pcl/point_types.h>
#include <pcl/point_cloud.h>
#include <tf/transform_datatypes.h>
#include <pcl/filters/voxel_grid.h>
#include <opencv2/opencv.hpp>
#include <opencv2/nonfree/features2d.hpp> // FIXME: only needed for SURF feature detection/description

#include "ccny_rgbd/types.h"

namespace ccny_rgbd {

/** @brief Given a transform, calculates the linear and angular 
 * distance between it and identity
 * 
 * @param motion the incremental motion
 * @param dist reference to linear distance
 * @param angle reference to angular distance
 */
void getTfDifference(const tf::Transform& motion, double& dist, double& angle);

/** @brief Given two transformss, calculates the linear and angular 
 * distance between them, or the linear and angular components of
 * a.inv() * b
 *
 * @param a the first transform
 * @param b the second transform
 * @param dist reference to the linear distance
 * @param angle reference to the angular distance
 */
void getTfDifference(const tf::Transform& a, const tf::Transform& b, double& dist, double& angle);

/** @brief Given a transfom (possibly computed as a difference between two transforms)
 * checks if either its angular or linar component exceeds a threshold
 * 
 * @param a input transform
 * @param dist linear distance trheshold
 * @param angle angular distance threshold
 */
bool tfGreaterThan(const tf::Transform& a, double dist, double angle);

/** @brief Converts an Eigen transform to a tf::Transform
 * @param trans Eigen transform
 * @return tf version of the eigen transform
 */
tf::Transform tfFromEigen(const Eigen::Matrix4f& E);

/* composes a tf::Transform from an Eigen 3x3 rotation matrix and a 3x1 translation vector
 */
<<<<<<< HEAD
tf::Transform tfFromEigenRt(
  const Matrix3f& R,
  const Vector3f& t);
=======
tf::Transform tfFromEigen(const Eigen::Matrix4f& E);

/* composes a tf::Transform from an Eigen 3x3 rotation matrix and a 3x1 translation vector
 */
tf::Transform tfFromEigenRt(
  const Matrix3f& R,
  const Vector3f& t);

/* composes a tf::Transform from an cv::Mat 3x3 rotation matrix and a 3x1 translation vector
 */
tf::Transform tfFromCVRt(
  const cv::Mat& R,
  const cv::Mat& t);
>>>>>>> 942d2091

/* composes a tf::Transform from an cv::Mat 3x3 rotation matrix and a 3x1 translation vector
 */
tf::Transform tfFromCVRt(
  const cv::Mat& R,
  const cv::Mat& t);

/** @brief Converts an tf::Transform transform to an Eigen transform
 * @param tf the tf transform
 * @return the Eigen version of the transform
 */
Eigen::Matrix4f eigenFromTf(const tf::Transform& tf);

/** @brief Decomposes a tf into an Eigen 3x3 rotation matrix
 * and Eigen 3x1 rotation vector 
 *
 * @param tf the transform
 * @param R reference to the 3x3 Eigen matrix
 * @param t reference to the 3x1 Eigen vector
 */
void tfToEigenRt(
  const tf::Transform& tf, 
  Matrix3f& R, 
  Vector3f& t);

/** @brief Decomposes a tf::Transform into a 3x3 OpenCV rotation matrix
 * and a 3x1 OpenCV translation vector
 * 
 * @param transform the transform
 * @param R reference to the 3x3 OpenCV matrix
 * @param t reference to the 3x1 OpenCV vector
 */
void tfToOpenCVRt(
  const tf::Transform& transform,
  cv::Mat& R,
  cv::Mat& t);

/** @brief Creates a tf transform from a 3x3 OpenCV rotation matrix
 * and a 3x1 OpenCV translation vector
 * 
 * @param R the 3x3 OpenCV matrix
 * @param t the 3x1 OpenCV vector
 * @param transform reference to the output transform
 */
void openCVRtToTf(
  const cv::Mat& R,
  const cv::Mat& t,
  tf::Transform& transform);

//transforms a 3x3 Opencv matrix to a 3x3 Eigen matrix
void openCVRToEigenR(
  const cv::Mat& R,
  Matrix3f& R_eigen);

<<<<<<< HEAD
/** @brief Decomposes a tf::Transform into x, y, z, roll, pitch, yaw
 * 
 * @param t the input transform
 * @param x the output x component
 * @param y the output y component
 * @param z the output z component
 * @param roll the output roll component
 * @param pitch the output pitch component
 * @param yaw the output yaw component
=======
/* decomposes a tf::Transform into x, y, z, roll, pitch, yaw
 * TODO: rename to tfToXYZRPY
>>>>>>> 942d2091
 */
void tfToXYZRPY(
  const tf::Transform& t,
  double& x,    double& y,     double& z,
  double& roll, double& pitch, double& yaw);

/** @brief Create OpenCV matrices from a CameraInfoMsg
 * 
 * @param camera_info_msg input CameraInfoMsg
 * @param intr output OpenCV intrinsic matrix
 * @param dist output OpenCV distortion vector
 */
void convertCameraInfoToMats(
  const CameraInfoMsg::ConstPtr camera_info_msg,
  cv::Mat& intr,
  cv::Mat& dist);

/** @brief Create CameraInfoMsg from OpenCV matrices (assumes no 
 * distortion)
 * 
 * @param intr input OpenCV intrinsic matrix
 * @param camera_info_msg output CameraInfoMsg
 */
void convertMatToCameraInfo(
  const cv::Mat& intr,
  CameraInfoMsg& camera_info_msg);

/** @brief Returns the duration, in ms, from a given time
 * 
 * @param start the start time
 * @return duration (in ms) from start until now
 */
double getMsDuration(const ros::WallTime& start);

/** @brief Filters out a vector of means given a mask of valid 
 * entries
 * 
 * @param means input vector of 3x1 matrices
 * @param valid vector mask of valid flags
 * @param means_f output vector of 3x1 matrices
 */
void removeInvalidMeans(
  const Vector3fVector& means,
  const BoolVector& valid,
  Vector3fVector& means_f);

/** @brief Filters out a vector of means and a vector of 
 * covariances given a mask of valid entries
 * 
 * @param means input vector of 3x1 matrices
 * @param covariances input vector of 3x3 matrices
 * @param valid vector mask of valid flags
 * @param means_f output vector of 3x1 matrices
 * @param covariances_f output vector of 3x1 matrices
 */
void removeInvalidDistributions(
  const Vector3fVector& means,
  const Matrix3fVector& covariances,
  const BoolVector& valid,
  Vector3fVector& means_f,
  Matrix3fVector& covariances_f);

/** @brief Transforms a vector of means
 * 
 * @param means vector of 3x1 matrices of positions (3D means)
 * @param transform the tranformation to be applied to all the means
 */
void transformMeans(
  Vector3fVector& means,
  const tf::Transform& transform);

/** @brief Transforms a vector of means and covariances
 * 
 * @param means vector of 3x1 matrices of positions (3D means)
 * @param covariances vector of 3x3 covariance matrices
 * @param transform the transformation to be applied to all the means and covariances
 */
void transformDistributions(
  Vector3fVector& means,
  Matrix3fVector& covariances,
  const tf::Transform& transform);

/** @brief Creates a pcl point cloud form a vector
 * of eigen matrix means
 * 
 * @param means vector of 3x1 matrices of positions (3D means)
 * @param cloud reference to the output cloud
 */
void pointCloudFromMeans(
  const Vector3fVector& means,
  PointCloudFeature& cloud);

<<<<<<< HEAD
/** @brief reprojects a depth image to another depth image,
 * registered in the rgb camera's frame. 
 * 
 * Both images need to be rectified first. ir2rgb is a matrix 
 * such that for any point P_IR in the depth camera frame
 * P_RGB = ir2rgb * P_IR
 *
 * @param intr_rect_ir intrinsic matrix of the rectified depth image
 * @param intr_rect_rgb intrinsic matrix of the rectified RGB image
 * @param ir2rgb extrinsic matrix between the IR(depth) and RGB cameras
 * @param depth_img_rect the input image: rectified depth image
 * @param depth_img_rect_reg the output image: rectified and registered into the 
 *        RGB frame
 */
void buildRegisteredDepthImage(
  const cv::Mat& intr_rect_ir,
  const cv::Mat& intr_rect_rgb,
  const cv::Mat& ir2rgb,
  const cv::Mat& depth_img_rect,
  cv::Mat& depth_img_rect_reg);

/** @brief Constructs a point cloud, a depth image and intrinsic matrix
 * 
 * @param depth_img_rect rectified depth image (16UC1, in mm) 
 * @param intr_rect_ir intinsic matrix of the rectified depth image
 * @param cloud reference to teh output point cloud
 */
void buildPointCloud(
  const cv::Mat& depth_img_rect,
  const cv::Mat& intr_rect_ir,
  PointCloudT& cloud);

/** @brief Constructs a point cloud with color
 * 
 * Prior to calling this functions, both images need to be rectified, 
 * and the depth image has to be registered into the frame of the RGB image.
 * 
 * @param depth_img_rect_reg rectified and registered depth image (16UC1, in mm) 
 * @param rgb_img_rect rectified rgb image (8UC3)
 * @param intr_rect_rgb intrinsic matrix
 * @param cloud reference to the output point cloud
 */
void buildPointCloud(
  const cv::Mat& depth_img_rect_reg,
  const cv::Mat& rgb_img_rect,
  const cv::Mat& intr_rect_rgb,
  PointCloudT& cloud);

/** @brief converts a 32FC1 depth image (in meters) to a
 * 16UC1 depth image (in mm).
 *
 * @param depth_image_in the input 32FC1 image
 * @param depth_image_out the output 16UC1 image
 */
void depthImageFloatTo16bit(
  const cv::Mat& depth_image_in,
  cv::Mat& depth_image_out);

=======
>>>>>>> 942d2091
/* converts an Eigen 3x3 matrix into an OpenCV 3x3 matrix
 */
void cv3x3FromEigen(const Matrix3f& emat, cv::Mat& Q);

<<<<<<< HEAD

/** @brief converts a pair of virtual rgb/depth images from a point cloud projection
 *
 * @param cloud the input point cloud model (map)
 * @param rmat the virtual camera's rotation matrix
 * @param tvec the virtual camera's translation vector
 * @param intrinsic the virtual camera's intrinsic matrix
 * @param width the virtual camera's width (in pixels)
 * @param height the virtual camera's height (in pixels)
 * @param rgb_img the output virtual RGB-image
 * @param depth_img the output virtual depth-image
=======
/* generates an RGB and depth images from the projection of a point cloud
>>>>>>> 942d2091
 */
void projectCloudToImage(const PointCloudT& cloud,
                         const Matrix3f& rmat,
                         const Vector3f& tvec,
                         const Matrix3f& intrinsic,
                         int width,
                         int height,
                         cv::Mat& rgb_img,
                         cv::Mat& depth_img);

/* Fills the holes due to the sparse model in the projected image
 * N.B. mask size has to be a odd number 
 */
void holeFilling(const cv::Mat& rgb_img,
                 const cv::Mat& depth_img,
                 uint mask_size,
                 cv::Mat& filled_rgb_img,
                 cv::Mat& filled_depth_img);

void holeFilling2(const cv::Mat& rgb_img,
                 const cv::Mat& depth_img,
                 uint mask_size,
                 cv::Mat& filled_rgb_img,
                 cv::Mat& filled_depth_img);

<<<<<<< HEAD
/* Finds the PnP transformation of the reference image based on the virtual images
 */
void tfFromImagePair(
  const cv::Mat& current_img, ///< The reference or virtual image
  const cv::Mat& next_img,
  const cv::Mat& current_depth_img, /// The reference image's depth map to be used as mask and for 3D reprojection
  const Matrix3f& intrinsic_matrix,
  tf::Transform& transform,
  double max_descriptor_space_distance,
  std::string feature_detection_alg = "ORB",
  std::string feature_descriptor_alg = "ORB",
  int number_of_iterations = 10,
  float reprojection_error = 8.0,
  int min_inliers_count = 100,
  bool draw_matches = false,
  bool profile = false
);

=======
>>>>>>> 942d2091
} // namespace ccny_rgbd

#endif // CCNY_RGBD_RGBD_UTIL_H<|MERGE_RESOLUTION|>--- conflicted
+++ resolved
@@ -73,25 +73,9 @@
 
 /* composes a tf::Transform from an Eigen 3x3 rotation matrix and a 3x1 translation vector
  */
-<<<<<<< HEAD
 tf::Transform tfFromEigenRt(
   const Matrix3f& R,
   const Vector3f& t);
-=======
-tf::Transform tfFromEigen(const Eigen::Matrix4f& E);
-
-/* composes a tf::Transform from an Eigen 3x3 rotation matrix and a 3x1 translation vector
- */
-tf::Transform tfFromEigenRt(
-  const Matrix3f& R,
-  const Vector3f& t);
-
-/* composes a tf::Transform from an cv::Mat 3x3 rotation matrix and a 3x1 translation vector
- */
-tf::Transform tfFromCVRt(
-  const cv::Mat& R,
-  const cv::Mat& t);
->>>>>>> 942d2091
 
 /* composes a tf::Transform from an cv::Mat 3x3 rotation matrix and a 3x1 translation vector
  */
@@ -146,7 +130,6 @@
   const cv::Mat& R,
   Matrix3f& R_eigen);
 
-<<<<<<< HEAD
 /** @brief Decomposes a tf::Transform into x, y, z, roll, pitch, yaw
  * 
  * @param t the input transform
@@ -156,10 +139,6 @@
  * @param roll the output roll component
  * @param pitch the output pitch component
  * @param yaw the output yaw component
-=======
-/* decomposes a tf::Transform into x, y, z, roll, pitch, yaw
- * TODO: rename to tfToXYZRPY
->>>>>>> 942d2091
  */
 void tfToXYZRPY(
   const tf::Transform& t,
@@ -252,7 +231,6 @@
   const Vector3fVector& means,
   PointCloudFeature& cloud);
 
-<<<<<<< HEAD
 /** @brief reprojects a depth image to another depth image,
  * registered in the rgb camera's frame. 
  * 
@@ -311,13 +289,9 @@
   const cv::Mat& depth_image_in,
   cv::Mat& depth_image_out);
 
-=======
->>>>>>> 942d2091
 /* converts an Eigen 3x3 matrix into an OpenCV 3x3 matrix
  */
 void cv3x3FromEigen(const Matrix3f& emat, cv::Mat& Q);
-
-<<<<<<< HEAD
 
 /** @brief converts a pair of virtual rgb/depth images from a point cloud projection
  *
@@ -329,9 +303,6 @@
  * @param height the virtual camera's height (in pixels)
  * @param rgb_img the output virtual RGB-image
  * @param depth_img the output virtual depth-image
-=======
-/* generates an RGB and depth images from the projection of a point cloud
->>>>>>> 942d2091
  */
 void projectCloudToImage(const PointCloudT& cloud,
                          const Matrix3f& rmat,
@@ -357,7 +328,6 @@
                  cv::Mat& filled_rgb_img,
                  cv::Mat& filled_depth_img);
 
-<<<<<<< HEAD
 /* Finds the PnP transformation of the reference image based on the virtual images
  */
 void tfFromImagePair(
@@ -376,8 +346,6 @@
   bool profile = false
 );
 
-=======
->>>>>>> 942d2091
 } // namespace ccny_rgbd
 
 #endif // CCNY_RGBD_RGBD_UTIL_H