--- conflicted
+++ resolved
@@ -89,31 +89,10 @@
   file = open("plot/data.txt","r")
   lines = file.readlines()
   file.close()
-  
-<<<<<<< HEAD
+
   for u in range(10, 630, 40):
     for v in range(10, 470, 40):
       coeff = fitLine(u, v, lines)
-=======
-  u,v  = 20, 20
-  index = v * 640 + u 
-  coeff = fitLine(lines[index])
-  
-  u,v  = 320, 240
-  index = v * 640 + u 
-  coeff = fitLine(lines[index])
-  
-  
-  #index = 198700
-  #index = 100 * 640 + 220
-  #index = 120 * 640 + 100
-  
->>>>>>> af6cfa15
-
-#  coeff = fitLine(20, 450)
-#  coeff = fitLine(600, 450)
-#  coeff = fitLine(400, 120)
-#  coeff = fitLine(320, 240)
    
   return
   
